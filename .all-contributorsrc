{
  "files": [
    "README.md"
  ],
  "imageSize": 100,
  "commit": false,
  "contributors": [
    {
      "login": "danielsogl",
      "name": "Daniel Sogl",
      "avatar_url": "https://avatars2.githubusercontent.com/u/15234844?v=4",
      "profile": "https://github.com/danielsogl",
      "contributions": [
        "doc"
      ]
    },
    {
      "login": "priyankpat",
      "name": "Priyank Patel",
      "avatar_url": "https://avatars3.githubusercontent.com/u/5585797?v=4",
      "profile": "http://priyankpatel.io",
      "contributions": [
        "code"
      ]
    },
    {
      "login": "mlynch",
      "name": "Max Lynch",
      "avatar_url": "https://avatars3.githubusercontent.com/u/11214?v=4",
      "profile": "http://ionicframework.com/",
      "contributions": [
        "code"
      ]
    },
    {
<<<<<<< HEAD
      "login": "pixelbucket-dev",
      "name": "Falk Schieber",
      "avatar_url": "https://avatars3.githubusercontent.com/u/12937991?v=4",
      "profile": "https://github.com/pixelbucket-dev",
      "contributions": [
        "review"
=======
      "login": "andysousa",
      "name": "Andy Sousa",
      "avatar_url": "https://avatars0.githubusercontent.com/u/42151009?v=4",
      "profile": "https://github.com/andysousa",
      "contributions": [
        "code"
>>>>>>> 6257352c
      ]
    }
  ],
  "badgeTemplate": "<a href=\"#contributors-\"><img src=\"https://img.shields.io/badge/all%20contributors-<%= contributors.length %>-orange?style=flat-square\" /></a>",
  "contributorsPerLine": 7,
  "projectName": "http",
  "projectOwner": "capacitor-community",
  "repoType": "github",
  "repoHost": "https://github.com",
  "skipCi": true
}<|MERGE_RESOLUTION|>--- conflicted
+++ resolved
@@ -33,21 +33,20 @@
       ]
     },
     {
-<<<<<<< HEAD
       "login": "pixelbucket-dev",
       "name": "Falk Schieber",
       "avatar_url": "https://avatars3.githubusercontent.com/u/12937991?v=4",
       "profile": "https://github.com/pixelbucket-dev",
       "contributions": [
         "review"
-=======
+      ]
+    }, {
       "login": "andysousa",
       "name": "Andy Sousa",
       "avatar_url": "https://avatars0.githubusercontent.com/u/42151009?v=4",
       "profile": "https://github.com/andysousa",
       "contributions": [
         "code"
->>>>>>> 6257352c
       ]
     }
   ],
