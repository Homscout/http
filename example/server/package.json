{
  "name": "example",
  "type": "module",
  "private": true,
<<<<<<< HEAD
  "version": "0.0.1",
  "description": "Example server for @capacitor-mobi/http with express",
=======
  "version": "0.1.0",
  "description": "Example server for @capacitor-mobi/http with Hapi.js",
>>>>>>> 12297d66
  "main": "server.mjs",
  "scripts": {
    "start": "node --experimental-specifier-resolution=node dist/server.js",
    "build": "tsc",
    "test": "uvu tests"
  },
  "author": "Thomas Vidas <thomas@ionic.io>",
  "license": "MIT",
  "dependencies": {
    "@hapi/hapi": "^20.2.1",
    "@hapi/inert": "^6.0.4",
    "form-data": "^4.0.0"
  },
  "devDependencies": {
    "@types/hapi__hapi": "^20.0.9",
    "@types/hapi__inert": "^5.2.3",
    "@types/node": "^16.11.7",
    "axios": "^0.24.0",
    "typescript": "^4.4.4",
    "uvu": "^0.5.2"
  }
}<|MERGE_RESOLUTION|>--- conflicted
+++ resolved
@@ -2,13 +2,8 @@
   "name": "example",
   "type": "module",
   "private": true,
-<<<<<<< HEAD
-  "version": "0.0.1",
-  "description": "Example server for @capacitor-mobi/http with express",
-=======
   "version": "0.1.0",
   "description": "Example server for @capacitor-mobi/http with Hapi.js",
->>>>>>> 12297d66
   "main": "server.mjs",
   "scripts": {
     "start": "node --experimental-specifier-resolution=node dist/server.js",
