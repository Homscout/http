platform :ios, '12.0'
use_frameworks!

# workaround to avoid Xcode caching of Pods that requires
# Product -> Clean Build Folder after new Cordova plugins installed
# Requires CocoaPods 1.6 or newer
install! 'cocoapods', :disable_input_output_paths => true

def capacitor_pods
<<<<<<< HEAD
  pod 'Capacitor', :path => '../../../node_modules/@capacitor/ios'
  pod 'CapacitorCordova', :path => '../../../node_modules/@capacitor/ios'
=======
  pod 'Capacitor', :path => '../../node_modules/@capacitor/ios'
  pod 'CapacitorCordova', :path => '../../node_modules/@capacitor/ios'
>>>>>>> 12297d66
  pod 'CapacitorMobiHttp', :path => '../../..'
end

target 'App' do
  capacitor_pods
  # Add your Pods here
end<|MERGE_RESOLUTION|>--- conflicted
+++ resolved
@@ -7,13 +7,8 @@
 install! 'cocoapods', :disable_input_output_paths => true
 
 def capacitor_pods
-<<<<<<< HEAD
-  pod 'Capacitor', :path => '../../../node_modules/@capacitor/ios'
-  pod 'CapacitorCordova', :path => '../../../node_modules/@capacitor/ios'
-=======
   pod 'Capacitor', :path => '../../node_modules/@capacitor/ios'
   pod 'CapacitorCordova', :path => '../../node_modules/@capacitor/ios'
->>>>>>> 12297d66
   pod 'CapacitorMobiHttp', :path => '../../..'
 end
 
