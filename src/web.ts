--- conflicted
+++ resolved
@@ -14,30 +14,20 @@
   HttpDownloadFileResult,
   HttpUploadFileOptions,
   HttpUploadFileResult,
-<<<<<<< HEAD
-} from "./definitions";
-import { WebPlugin, registerWebPlugin } from "@capacitor/core";
-=======
 } from './definitions';
 import { WebPlugin, registerWebPlugin } from '@capacitor/core';
->>>>>>> 1c5fe000
 
 export class HttpPluginWeb extends WebPlugin implements HttpPlugin {
   constructor() {
     super({
-<<<<<<< HEAD
-      name: "Http",
-      platforms: ["web", "electron"],
-=======
       name: 'Http',
       platforms: ['web', 'electron'],
->>>>>>> 1c5fe000
     });
   }
 
   private getRequestHeader(headers: HttpHeaders, key: string): string {
     const originalKeys = Object.keys(headers);
-    const keys = Object.keys(headers).map((k) => k.toLocaleLowerCase());
+    const keys = Object.keys(headers).map(k => k.toLocaleLowerCase());
     const lowered = keys.reduce((newHeaders, key, index) => {
       newHeaders[key] = headers[originalKeys[index]];
       return newHeaders;
@@ -58,28 +48,15 @@
 
   private makeFetchOptions(
     options: HttpOptions,
-<<<<<<< HEAD
-    fetchExtra: RequestInit
-=======
     fetchExtra: RequestInit,
->>>>>>> 1c5fe000
   ): RequestInit {
     const req = {
-      method: options.method || "GET",
+      method: options.method || 'GET',
       headers: options.headers,
       ...(fetchExtra || {}),
     } as RequestInit;
 
     const contentType =
-<<<<<<< HEAD
-      this.getRequestHeader(options.headers || {}, "content-type") || "";
-
-    if (contentType.indexOf("application/json") === 0) {
-      req["body"] = JSON.stringify(options.data);
-    } else if (
-      contentType.indexOf("application/x-www-form-urlencoded") === 0 ||
-      contentType.indexOf("multipart/form-data") === 0
-=======
       this.getRequestHeader(options.headers || {}, 'content-type') || '';
 
     if (contentType.indexOf('application/json') === 0) {
@@ -87,17 +64,12 @@
     } else if (
       contentType.indexOf('application/x-www-form-urlencoded') === 0 ||
       contentType.indexOf('multipart/form-data') === 0
->>>>>>> 1c5fe000
     ) {
       const urlSearchParams = new URLSearchParams();
       for (let key of Object.keys(options.data)) {
         urlSearchParams.set(key, options.data[key]);
       }
-<<<<<<< HEAD
-      req["body"] = urlSearchParams.toString();
-=======
       req['body'] = urlSearchParams.toString();
->>>>>>> 1c5fe000
     }
     return req;
   }
@@ -108,7 +80,7 @@
       const encodedValue = encodeURIComponent(value);
       const keyValue = `${key}=${encodedValue}`;
       return prev ? `${prev}&${keyValue}` : keyValue;
-    }, "");
+    }, '');
   }
 
   async request(options: HttpOptions): Promise<HttpResponse> {
@@ -121,10 +93,10 @@
 
     const ret = await fetch(fetchUrl, fetchOptions);
 
-    const contentType = ret.headers.get("content-type");
+    const contentType = ret.headers.get('content-type');
 
     let data;
-    if (contentType && contentType.indexOf("application/json") === 0) {
+    if (contentType && contentType.indexOf('application/json') === 0) {
       data = await ret.json();
     } else {
       data = await ret.text();
@@ -142,16 +114,6 @@
     if (options.ageDays) {
       const date = new Date();
       date.setTime(date.getTime() + options.ageDays * 24 * 60 * 60 * 1000);
-<<<<<<< HEAD
-      expires = "; expires=" + date.toUTCString();
-    }
-    document.cookie =
-      options.key + "=" + (options.value || "") + expires + "; path=/";
-  }
-
-  async getCookies(
-    _options: HttpGetCookiesOptions
-=======
       expires = '; expires=' + date.toUTCString();
     }
     document.cookie =
@@ -160,18 +122,17 @@
 
   async getCookies(
     _options: HttpGetCookiesOptions,
->>>>>>> 1c5fe000
   ): Promise<HttpGetCookiesResult> {
     if (!document.cookie) {
       return { value: [] };
     }
 
-    var cookies = document.cookie.split(";");
+    var cookies = document.cookie.split(';');
     return {
-      value: cookies.map((c) => {
-        const cParts = c.split(";").map((cv) => cv.trim());
+      value: cookies.map(c => {
+        const cParts = c.split(';').map(cv => cv.trim());
         const cNameValue = cParts[0];
-        const cValueParts = cNameValue.split("=");
+        const cValueParts = cNameValue.split('=');
         const key = cValueParts[0];
         const value = cValueParts[1];
 
@@ -184,39 +145,22 @@
   }
 
   async deleteCookie(options: HttpDeleteCookieOptions) {
-<<<<<<< HEAD
-    document.cookie = options.key + "=; Max-Age=0";
-=======
     document.cookie = options.key + '=; Max-Age=0';
->>>>>>> 1c5fe000
   }
 
   async clearCookies(_options: HttpClearCookiesOptions) {
     document.cookie
-<<<<<<< HEAD
-      .split(";")
-      .forEach(
-        (c) =>
-          (document.cookie = c
-            .replace(/^ +/, "")
-            .replace(/=.*/, `=;expires=${new Date().toUTCString()};path=/`))
-=======
       .split(';')
       .forEach(
         c =>
           (document.cookie = c
             .replace(/^ +/, '')
             .replace(/=.*/, `=;expires=${new Date().toUTCString()};path=/`)),
->>>>>>> 1c5fe000
       );
   }
 
   async uploadFile(
-<<<<<<< HEAD
-    options: HttpUploadFileOptions
-=======
     options: HttpUploadFileOptions,
->>>>>>> 1c5fe000
   ): Promise<HttpUploadFileResult> {
     const fetchOptions = this.makeFetchOptions(options, options.webFetchExtra);
 
@@ -226,22 +170,14 @@
     await fetch(options.url, {
       ...fetchOptions,
       body: formData,
-<<<<<<< HEAD
-      method: "POST",
-=======
       method: 'POST',
->>>>>>> 1c5fe000
     });
 
     return {};
   }
 
   async downloadFile(
-<<<<<<< HEAD
-    options: HttpDownloadFileOptions
-=======
     options: HttpDownloadFileOptions,
->>>>>>> 1c5fe000
   ): Promise<HttpDownloadFileResult> {
     const fetchOptions = this.makeFetchOptions(options, options.webFetchExtra);
 
