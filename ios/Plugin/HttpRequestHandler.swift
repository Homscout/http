--- conflicted
+++ resolved
@@ -31,90 +31,10 @@
 ///     - data: The JSON Data to parse
 /// - Returns: The parsed value or an error
 func tryParseJson(_ data: Data) -> Any {
-    let str = String(data: data, encoding: .utf8)
-    do {
-        return try JSONSerialization.jsonObject(with: data, options: .mutableContainers)
-    } catch {
-        return str
-    }
-}
-
-class UploadOperation : Operation {
-
-    private var task : URLSessionDataTask!
-
-    enum OperationState : Int {
-        case ready
-        case executing
-        case finished
-    }
-
-    // default state is ready (when the operation is created)
-    private var state : OperationState = .ready {
-        willSet {
-            self.willChangeValue(forKey: "isExecuting")
-            self.willChangeValue(forKey: "isFinished")
-        }
-
-        didSet {
-            self.didChangeValue(forKey: "isExecuting")
-            self.didChangeValue(forKey: "isFinished")
-        }
-    }
-
-    override var isReady: Bool { return state == .ready }
-    override var isExecuting: Bool { return state == .executing }
-    override var isFinished: Bool { return state == .finished }
-
-    init(session: URLSession, uploadTaskURL: URLRequest, completionHandler: ((Data?, URLResponse?, Error?) -> Void)?) {
-        super.init()
-
-        // use weak self to prevent retain cycle
-        task = session.dataTask(with: uploadTaskURL, completionHandler: { [weak self] (data, response, error) in
-
-            /*
-            if there is a custom completionHandler defined,
-            pass the result gotten in uploadTask's completionHandler to the
-            custom completionHandler
-            */
-            if let completionHandler = completionHandler {
-                // localURL is the temporary URL the uploaded file is located
-                completionHandler(data, response, error)
-            }
-
-           /*
-             set the operation state to finished once
-             the upload task is completed or have error
-           */
-            self?.state = .finished
-        })
-    }
-
-    override func start() {
-      /*
-      if the operation or queue got cancelled even
-      before the operation has started, set the
-      operation state to finished and return
-      */
-      if(self.isCancelled) {
-          state = .finished
-          return
-      }
-
-      // set the state to executing
-      state = .executing
-
-      print("uploading \(self.task.originalRequest?.url?.absoluteString ?? "")")
-
-      // start the uploading
-      self.task.resume()
-  }
-
-  override func cancel() {
-      super.cancel()
-
-      // cancel the uploading
-      self.task.cancel()
+  do {
+    return try JSONSerialization.jsonObject(with: data, options: .mutableContainers)
+  } catch {
+    return error.localizedDescription
   }
 }
 
@@ -233,70 +153,6 @@
         return data
     }
 
-    private static func generateMultipartFormForChunk(_ blob: Data, _ url: URL, _ name: String, _ boundary: String, _ body: [String:Any]) -> Data {
-        let strings: [String: String] = body.compactMapValues { any in
-            any as? String
-        }
-
-        var data = Data()
-
-        let fname = url.lastPathComponent
-        let mimeType = FilesystemUtils.mimeTypeForPath(path: fname)
-        let customTagKey = "tags"
-
-        strings.forEach { key, value in
-            data.append("\r\n--\(boundary)\r\n".data(using: .utf8)!)
-            if let range = key.range(of: "tag") {
-                data.append("Content-Disposition: form-data; name=\"\(customTagKey)\"\r\n\r\n".data(using: .utf8)!)
-            } else {
-                data.append("Content-Disposition: form-data; name=\"\(key)\"\r\n\r\n".data(using: .utf8)!)
-            }
-
-            data.append(value.data(using: .utf8)!)
-        }
-        data.append("\r\n--\(boundary)\r\n".data(using: .utf8)!)
-        data.append(
-            "Content-Disposition: form-data; name=\"\(name)\"; filename=\"\(fname)\"\r\n".data(
-                using: .utf8)!)
-        data.append("Content-Type: \(mimeType)\r\n\r\n".data(using: .utf8)!)
-        data.append(blob)
-
-        data.append("\r\n--\(boundary)--\r\n".data(using: .utf8)!)
-
-        return data
-    }
-
-    private static func getFileData(_ url: URL) throws -> Data {
-
-        let fileData = try Data(contentsOf: url)
-        return fileData
-    }
-
-    private static func getChunksFromFileData(_ data: Data) throws -> [Data] {
-        let dataLen = data.count
-        let chunkSize = 4000000 // MB
-        let fullChunks = Int(dataLen / chunkSize)
-        let totalChunks = fullChunks + (dataLen - (fullChunks * chunkSize) > 0 ? 1 : 0)
-
-        var chunks:[Data] = [Data]()
-        for chunkCounter in 0..<totalChunks {
-            var chunk:Data
-            let chunkBase = chunkCounter * chunkSize
-            var diff = chunkSize
-            if(chunkCounter == totalChunks - 1) {
-                diff = dataLen - chunkBase
-            }
-
-            let range:Range<Data.Index> = chunkBase..<(chunkBase + diff)
-            chunk = data.subdata(in: range)
-
-            chunks.append(chunk)
-        }
-
-        return chunks
-
-    }
-
 
     public static func request(_ call: CAPPluginCall, _ httpMethod: String?) throws {
         guard let urlString = call.getString("url") else { throw URLError(.badURL) }
@@ -323,14 +179,6 @@
 
         if let data = call.options["data"] as? JSValue {
             do {
-<<<<<<< HEAD
-                guard let data = call.jsObjectRepresentation["data"]
-                else {
-                    throw CapacitorUrlRequest.CapacitorUrlRequestError.serializationError("Invalid [ data ] argument")
-                }
-
-=======
->>>>>>> 12297d66
                 try request.setRequestBody(data)
             } catch {
                 // Explicitly reject if the http request body was not set successfully,
@@ -402,118 +250,7 @@
         task.resume()
     }
 
-<<<<<<< HEAD
-    public static func chunkUpload(_ call: CAPPluginCall) throws {
-        let name = call.getString("name") ?? "file"
-        let method = call.getString("method") ?? "POST"
-        let fileDirectory = call.getString("fileDirectory") ?? "DOCUMENTS"
-        let headers = (call.getObject("headers") ?? [:]) as! [String: String]
-        var params = (call.getObject("params") ?? [:]) as! [String: Any]
-        var body = (call.getObject("data") ?? [:]) as [String: Any]
-        let responseType = call.getString("responseType") ?? "text";
-        let connectTimeout = call.getDouble("connectTimeout");
-        let readTimeout = call.getDouble("readTimeout");
-
-        guard let urlString = call.getString("url") else { throw URLError(.badURL) }
-        guard let filePath = call.getString("filePath") else { throw URLError(.badURL) }
-        guard let fileUrl = FilesystemUtils.getFileUrl(filePath, fileDirectory) else { throw URLError(.badURL) }
-
-
-        guard let fileData = try? getFileData(fileUrl) else {throw URLError(.cannotOpenFile)}
-        guard let chunks = try? getChunksFromFileData(fileData) else {throw URLError(.cannotCreateFile)}
-
-
-
-        let queue = OperationQueue()
-        queue.maxConcurrentOperationCount = 1
-
-        let a = Int64((Date().timeIntervalSince1970 * 1000.0).rounded())
-        let timestamp = String(a)
-        let flowIdentifier = "\(timestamp)_\(fileData.count)_\(fileUrl.lastPathComponent)"
-        let flowChunkSize = 4000000
-        let flowTotalChunks = chunks.count
-        let flowTotalSize = fileData.count
-
-        for (index, chunk) in chunks.enumerated() {
-            let flowChunkNumber = index + 1
-            let currentChunkSize = chunk.count
-
-            params["flowIdentifier"] = "\(flowIdentifier)"
-            params["flowChunkSize"] = "\(flowChunkSize)"
-            params["flowTotalChunks"] = "\(flowTotalChunks)"
-            params["flowTotalSize"] = "\(flowTotalSize)"
-            params["flowChunkNumber"] = "\(flowChunkNumber)"
-            params["flowCurrentChunkSize"] = "\(currentChunkSize)"
-            params["flowFilename"] = fileUrl.lastPathComponent
-            params["flowRelativePath"] = fileUrl.lastPathComponent
-
-            let request = try! CapacitorHttpRequestBuilder()
-                .setUrl(urlString)
-                .setMethod(method)
-                .setUrlParams(params)
-                .openConnection()
-                .build();
-
-
-            let timeout = (connectTimeout ?? readTimeout ?? 600000.0) / 1000.0;
-            let boundary = "WebKitFormBoundary\(UUID().uuidString)"
-
-            request.setTimeout(timeout)
-            request.setRequestHeaders(headers)
-            request.setContentType("multipart/form-data; boundary=\(boundary)");
-
-            body["flowIdentifier"] = "\(flowIdentifier)"
-            body["flowChunkSize"] = "\(flowChunkSize)"
-            body["flowTotalChunks"] = "\(flowTotalChunks)"
-            body["flowTotalSize"] = "\(flowTotalSize)"
-            body["flowChunkNumber"] = "\(flowChunkNumber)"
-            body["flowCurrentChunkSize"] = "\(currentChunkSize)"
-            body["flowFilename"] = fileUrl.lastPathComponent
-            body["flowRelativePath"] = fileUrl.lastPathComponent
-
-
-            let form = generateMultipartFormForChunk(chunk, fileUrl, name, boundary, body)
-
-            var urlRequest = request.getUrlRequest();
-
-            urlRequest.setValue("multipart/form-data; boundary=\(boundary)", forHTTPHeaderField: "Content-Type")
-            urlRequest.setValue(String(form.count), forHTTPHeaderField: "Content-Length")
-            urlRequest.httpBody = form
-            urlRequest.cachePolicy = .reloadIgnoringLocalAndRemoteCacheData
-
-            let operation = UploadOperation(session: URLSession.shared, uploadTaskURL: urlRequest, completionHandler: { (data, response, error) in
-                if error != nil {
-                    CAPLog.print("Error on upload file", String(describing: data), String(describing: response), String(describing: error))
-                    call.reject("Error", "UPLOAD", error, [:])
-                    return
-                }
-
-                if (index == chunks.count - 1) {
-                    let type = ResponseType(rawValue: responseType) ?? .default
-                    let response = response as! HTTPURLResponse
-                    let status = response.statusCode
-                    let responseData: [String:Any] = self.buildResponse(data, response, responseType: type)
-
-                    guard (200...299).contains(status) else {
-                        call.reject("UPLOAD_FAILED")
-                        return
-                    }
-
-                    call.resolve(responseData)
-
-                }
-             })
-
-            queue.addOperation(operation)
-
-        }
-
-    }
-
-    public static func download(_ call: CAPPluginCall) throws {
-=======
     public static func download(_ call: CAPPluginCall, updateProgress: @escaping ProgressEmitter) throws {
->>>>>>> 12297d66
         let method = call.getString("method") ?? "GET"
         let fileDirectory = call.getString("fileDirectory") ?? "DOCUMENTS"
         let headers = (call.getObject("headers") ?? [:]) as! [String: String]
